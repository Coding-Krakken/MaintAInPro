<<<<<<< HEAD
import '@testing-library/jest-dom'
import { cleanup } from '@testing-library/react'
import { afterEach, vi } from 'vitest'
=======
import '@testing-library/jest-dom';
import { cleanup } from '@testing-library/react';
import { afterEach, beforeAll, vi } from 'vitest';
>>>>>>> 5269f9fa
// import { server } from './mocks/server'

// Mock environment variables
vi.mock('process', () => ({
  env: {
    NODE_ENV: 'test',
    DATABASE_URL: 'postgresql://test:test@localhost:5432/maintainpro_test',
    REDIS_URL: 'redis://localhost:6379',
    JWT_SECRET: 'test-secret',
    SESSION_SECRET: 'test-session-secret',
  },
}));

// Mock localStorage
const localStorageMock = {
  getItem: vi.fn(),
  setItem: vi.fn(),
  removeItem: vi.fn(),
  clear: vi.fn(),
};
vi.stubGlobal('localStorage', localStorageMock);

// Mock sessionStorage
const sessionStorageMock = {
  getItem: vi.fn(),
  setItem: vi.fn(),
  removeItem: vi.fn(),
  clear: vi.fn(),
};
vi.stubGlobal('sessionStorage', sessionStorageMock);

// Mock window.matchMedia
Object.defineProperty(window, 'matchMedia', {
  writable: true,
  value: vi.fn().mockImplementation(query => ({
    matches: false,
    media: query,
    onchange: null,
    addListener: vi.fn(), // deprecated
    removeListener: vi.fn(), // deprecated
    addEventListener: vi.fn(),
    removeEventListener: vi.fn(),
    dispatchEvent: vi.fn(),
  })),
});

// Mock ResizeObserver
global.ResizeObserver = vi.fn().mockImplementation(() => ({
  observe: vi.fn(),
  unobserve: vi.fn(),
  disconnect: vi.fn(),
}));

// Mock IntersectionObserver
global.IntersectionObserver = vi.fn().mockImplementation(() => ({
  observe: vi.fn(),
  unobserve: vi.fn(),
  disconnect: vi.fn(),
}));

// Setup MSW
// beforeAll(() => server.listen())
afterEach(() => {
  cleanup();
  // server.resetHandlers()
  vi.clearAllMocks();
});<|MERGE_RESOLUTION|>--- conflicted
+++ resolved
@@ -1,12 +1,7 @@
-<<<<<<< HEAD
 import '@testing-library/jest-dom'
 import { cleanup } from '@testing-library/react'
 import { afterEach, vi } from 'vitest'
-=======
-import '@testing-library/jest-dom';
-import { cleanup } from '@testing-library/react';
-import { afterEach, beforeAll, vi } from 'vitest';
->>>>>>> 5269f9fa
+
 // import { server } from './mocks/server'
 
 // Mock environment variables
