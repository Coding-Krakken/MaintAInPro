--- conflicted
+++ resolved
@@ -1,8 +1,4 @@
-<<<<<<< HEAD
 import { beforeAll } from 'vitest'
-=======
-import { beforeAll, afterEach, afterAll } from 'vitest';
->>>>>>> 5269f9fa
 // import { server } from './mocks/server'
 
 // Mock environment variables for integration tests
