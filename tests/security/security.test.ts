import { describe, it, expect, beforeEach, vi } from 'vitest';
import request from 'supertest';
import { app } from '../../server/index';
import { MemoryStorage } from '../../server/storage';

describe('Security Tests', () => {
  let storage: InstanceType<typeof MemoryStorage>;

  beforeEach(async () => {
    storage = new MemoryStorage();
    // app is imported from server/index
  });

  describe('Authentication Security', () => {
    it('should require authentication for protected routes', async () => {
      const protectedRoutes = [
        { method: 'get', path: '/api/work-orders' },
        { method: 'post', path: '/api/work-orders' },
        { method: 'get', path: '/api/equipment' },
        { method: 'post', path: '/api/equipment' },
        { method: 'get', path: '/api/users' },
        { method: 'get', path: '/api/notifications' },
      ];

      for (const route of protectedRoutes) {
        const response = await request(app)[route.method](route.path);
        expect([401, 403]).toContain(response.status);
      }
    });

    it('should reject invalid JWT tokens', async () => {
      const invalidTokens = [
        'invalid-jwt-token',
        'Bearer invalid-token',
        'Bearer ',
        'Bearer eyJhbGciOiJIUzI1NiIsInR5cCI6IkpXVCJ9.invalid.signature',
        '',
      ];

      for (const token of invalidTokens) {
        const response = await request(app).get('/api/work-orders').set('Authorization', token);

        expect(response.status).toBeOneOf([401, 403]);
      }
    });

    it('should validate JWT token format', async () => {
      const malformedTokens = [
        'Bearer malformed',
        'Bearer eyJhbGciOiJIUzI1NiIsInR5cCI6IkpXVCJ9',
        'Bearer eyJhbGciOiJIUzI1NiIsInR5cCI6IkpXVCJ9.eyJzdWIiOiIxMjM0NTY3ODkwIiwibmFtZSI6IkpvaG4gRG9lIiwiaWF0IjoxNTE2MjM5MDIyfQ',
        'NotBearer token',
      ];

      for (const token of malformedTokens) {
        const response = await request(app).get('/api/work-orders').set('Authorization', token);

        expect(response.status).toBe(401);
      }
    });
  });

  describe('Input Validation Security', () => {
    it('should prevent SQL injection attempts in query parameters', async () => {
      const sqlInjectionAttempts = [
        "'; DROP TABLE users; --",
        "' OR '1'='1",
        "' UNION SELECT * FROM users --",
        "'; INSERT INTO users VALUES ('hacker', 'password'); --",
      ];

      for (const injection of sqlInjectionAttempts) {
        const response = await request(app).get(
          `/api/equipment?search=${encodeURIComponent(injection)}`
        );

        // Should not return 500 error (which might indicate SQL injection worked)
        expect(response.status).not.toBe(500);
      }
    });

    it('should prevent NoSQL injection attempts', async () => {
      const nosqlInjectionAttempts = [
        { $ne: null },
        { $gt: '' },
        { $where: 'function() { return true; }' },
        { $regex: '.*' },
      ];

      for (const injection of nosqlInjectionAttempts) {
        const response = await request(app).post('/api/auth/login').send({
          email: injection,
          password: injection,
        });

        expect(response.status).toBe(400); // Should be validation error, not 500
      }
    });

    it('should sanitize HTML input to prevent XSS', async () => {
      const xssAttempts = [
        '<script>alert("xss")</script>',
        '<img src="x" onerror="alert(1)">',
        'javascript:alert(1)',
        '<svg onload="alert(1)">',
        '"><script>alert(1)</script>',
      ];

      // Create a test user first
      await request(app).post('/api/auth/register').send({
        email: 'test@example.com',
        password: 'SecurePassword123!',
        name: 'Test User',
        role: 'technician',
        warehouse_id: 'warehouse-1',
      });

      const loginResponse = await request(app).post('/api/auth/login').send({
        email: 'test@example.com',
        password: 'SecurePassword123!',
      });

      const token = loginResponse.body.token;

      for (const xss of xssAttempts) {
        const response = await request(app)
          .post('/api/equipment')
          .set('Authorization', `Bearer ${token}`)
          .send({
            name: xss,
            warehouse_id: 'warehouse-1',
            status: 'operational',
            criticality: 'medium',
            qr_code: 'QR001',
          });

        // Should either reject the input or sanitize it
        if (response.status === 201) {
          expect(response.body.name).not.toContain('<script>');
          expect(response.body.name).not.toContain('javascript:');
          expect(response.body.name).not.toContain('onerror=');
          expect(response.body.name).not.toContain('onload=');
        }
      }
    });

    it('should enforce input length limits', async () => {
      const longString = 'a'.repeat(10000);

      const response = await request(app).post('/api/auth/register').send({
        email: 'test@example.com',
        password: 'SecurePassword123!',
        name: longString,
        role: 'technician',
        warehouse_id: 'warehouse-1',
      });

      expect(response.status).toBe(400); // Should reject overly long input
    });
  });

  describe('Rate Limiting Security', () => {
    it('should rate limit authentication attempts', async () => {
      const credentials = {
        email: 'test@example.com',
        password: 'wrongpassword',
      };

      // Make multiple failed login attempts
      const responses: request.Response[] = [];
      for (let i = 0; i < 10; i++) {
        const res = await request(app).post('/api/auth/login').send(credentials);
        responses.push(res);
      }
      // Should eventually start rate limiting (429 status)
      const rateLimitedResponses = responses.filter(r => r.status === 429);
      expect(rateLimitedResponses.length).toBeGreaterThan(0);
    });

    it('should rate limit API requests per user', async () => {
      // Create and login a user
      await request(app).post('/api/auth/register').send({
        email: 'test@example.com',
        password: 'SecurePassword123!',
        name: 'Test User',
        role: 'technician',
        warehouse_id: 'warehouse-1',
      });

      const loginResponse = await request(app).post('/api/auth/login').send({
        email: 'test@example.com',
        password: 'SecurePassword123!',
      });

      const token = loginResponse.body.token;

      // Make many requests quickly
      const responses: request.Response[] = [];
      for (let i = 0; i < 100; i++) {
        const res = await request(app)
          .get('/api/equipment')
          .set('Authorization', `Bearer ${token}`);
        responses.push(res);
      }
      // Should eventually rate limit
      const rateLimitedResponses = responses.filter(r => r.status === 429);
      expect(rateLimitedResponses.length).toBeGreaterThan(0);
    });
  });

  describe('Authorization Security', () => {
    it('should enforce role-based access control', async () => {
      // Create users with different roles
      const users = [
        { email: 'technician@example.com', role: 'technician' },
        { email: 'supervisor@example.com', role: 'supervisor' },
        { email: 'admin@example.com', role: 'admin' },
      ];

      const tokens: Record<string, string> = {};

      for (const user of users) {
        await request(app)
          .post('/api/auth/register')
          .send({
            email: user.email,
            password: 'SecurePassword123!',
            name: `${user.role} User`,
            role: user.role,
            warehouse_id: 'warehouse-1',
          });

        const loginResponse = await request(app).post('/api/auth/login').send({
          email: user.email,
          password: 'SecurePassword123!',
        });

        tokens[user.role] = loginResponse.body.token;
      }

      // Test admin-only endpoints
      const adminEndpoints = [
        { method: 'get', path: '/api/users' },
        { method: 'post', path: '/api/users' },
        { method: 'delete', path: '/api/users/user-1' },
      ];

      for (const endpoint of adminEndpoints) {
        // Technician should be denied
        const techResponse = await request(app)[endpoint.method](endpoint.path)
          .set('Authorization', `Bearer ${tokens.technician}`);
<<<<<<< HEAD

        expect([403, 404]).toContain(techResponse.status);

        // Admin should be allowed
        const adminResponse = await request(app)[endpoint.method](endpoint.path)
          .set('Authorization', `Bearer ${tokens.admin}`);
=======
        expect([403, 404]).toContain(techResponse.status);
>>>>>>> 8e311fe8

        // Admin should be allowed
        const adminResponse = await request(app)[endpoint.method](endpoint.path)
          .set('Authorization', `Bearer ${tokens.admin}`);
        expect(adminResponse.status).not.toBe(403);
      }
    });

    it('should prevent access to other users data', async () => {
      // Create two users
      const user1 = {
        email: 'user1@example.com',
        password: 'SecurePassword123!',
        name: 'User 1',
        role: 'technician',
        warehouse_id: 'warehouse-1',
      };

      const user2 = {
        email: 'user2@example.com',
        password: 'SecurePassword123!',
        name: 'User 2',
        role: 'technician',
        warehouse_id: 'warehouse-2',
      };

      await request(app).post('/api/auth/register').send(user1);
      await request(app).post('/api/auth/register').send(user2);

      const login1 = await request(app)
        .post('/api/auth/login')
        .send({ email: user1.email, password: user1.password });

      const login2 = await request(app)
        .post('/api/auth/login')
        .send({ email: user2.email, password: user2.password });

      const token1 = login1.body.token;
      const token2 = login2.body.token;

      // User 1 should not see User 2's warehouse data
      const response1 = await request(app)
        .get('/api/equipment?warehouse_id=warehouse-2')
        .set('Authorization', `Bearer ${token1}`);

      expect([403, 404]).toContain(response1.status);

      // User 2 should not see User 1's warehouse data
      const response2 = await request(app)
        .get('/api/equipment?warehouse_id=warehouse-1')
        .set('Authorization', `Bearer ${token2}`);

      expect([403, 404]).toContain(response2.status);
    });
  });

  describe('Data Protection Security', () => {
    it('should not expose sensitive data in API responses', async () => {
      await request(app).post('/api/auth/register').send({
        email: 'test@example.com',
        password: 'SecurePassword123!',
        name: 'Test User',
        role: 'technician',
        warehouse_id: 'warehouse-1',
      });

      const loginResponse = await request(app).post('/api/auth/login').send({
        email: 'test@example.com',
        password: 'SecurePassword123!',
      });

      // User object should not contain password
      expect(loginResponse.body.user).not.toHaveProperty('password');
      expect(loginResponse.body.user).not.toHaveProperty('password_hash');

      // Profile endpoint should not expose sensitive data
      const profileResponse = await request(app)
        .get('/api/auth/me')
        .set('Authorization', `Bearer ${loginResponse.body.token}`);

      expect(profileResponse.body).not.toHaveProperty('password');
      expect(profileResponse.body).not.toHaveProperty('session_token');
    });

    it('should hash passwords securely', async () => {
      const password = 'SecurePassword123!';

      await request(app).post('/api/auth/register').send({
        email: 'test@example.com',
        password: password,
        name: 'Test User',
        role: 'technician',
        warehouse_id: 'warehouse-1',
      });

      const users = await storage.getProfiles();
      const user = users.find(u => u.email === 'test@example.com');

      expect(user?.password).not.toBe(password);
      expect(user?.password).toMatch(/^\$2[aby]\$/); // bcrypt format
      expect(user?.password.length).toBeGreaterThan(50);
    });
  });

  describe('HTTP Security Headers', () => {
    it('should include security headers in responses', async () => {
      const response = await request(app).get('/api/health');

      // Check for common security headers
      expect(response.headers['x-content-type-options']).toBe('nosniff');
      expect(response.headers['x-frame-options']).toBeDefined();
      expect(response.headers['x-xss-protection']).toBeDefined();
      expect(response.headers['content-security-policy']).toBeDefined();
    });

    it('should prevent MIME type sniffing', async () => {
      const response = await request(app).get('/api/health');
      expect(response.headers['x-content-type-options']).toBe('nosniff');
    });

    it('should prevent clickjacking', async () => {
      const response = await request(app).get('/api/health');
      expect(['DENY', 'SAMEORIGIN']).toContain(response.headers['x-frame-options']);
    });
  });

  describe('Error Handling Security', () => {
    it('should not expose internal details in error messages', async () => {
      // Test various error conditions
      const response = await request(app).get('/api/nonexistent-endpoint');

      expect(response.body).not.toHaveProperty('stack');
      expect(response.body).not.toHaveProperty('trace');
      expect(JSON.stringify(response.body)).not.toContain('node_modules');
      expect(JSON.stringify(response.body)).not.toContain('internal');
    });

    it('should handle database errors securely', async () => {
      // Mock a database error
      // Mock getEquipment to throw error
      const originalGetEquipment = storage.getEquipment;
      storage.getEquipment = vi.fn().mockRejectedValue(new Error('Database connection failed'));

      await request(app).post('/api/auth/register').send({
        email: 'test@example.com',
        password: 'SecurePassword123!',
        name: 'Test User',
        role: 'technician',
        warehouse_id: 'warehouse-1',
      });

      const loginResponse = await request(app).post('/api/auth/login').send({
        email: 'test@example.com',
        password: 'SecurePassword123!',
      });

      const response = await request(app)
        .get('/api/equipment')
        .set('Authorization', `Bearer ${loginResponse.body.token}`);

      expect(response.status).toBe(500);
      expect(response.body.message).not.toContain('Database connection failed');
      expect(response.body.message).not.toContain('stack');

      // Restore original method
      storage.getEquipment = originalGetEquipment;
    });
  });
});<|MERGE_RESOLUTION|>--- conflicted
+++ resolved
@@ -247,22 +247,14 @@
 
       for (const endpoint of adminEndpoints) {
         // Technician should be denied
-        const techResponse = await request(app)[endpoint.method](endpoint.path)
-          .set('Authorization', `Bearer ${tokens.technician}`);
-<<<<<<< HEAD
-
-        expect([403, 404]).toContain(techResponse.status);
-
-        // Admin should be allowed
-        const adminResponse = await request(app)[endpoint.method](endpoint.path)
-          .set('Authorization', `Bearer ${tokens.admin}`);
-=======
-        expect([403, 404]).toContain(techResponse.status);
->>>>>>> 8e311fe8
-
-        // Admin should be allowed
-        const adminResponse = await request(app)[endpoint.method](endpoint.path)
-          .set('Authorization', `Bearer ${tokens.admin}`);
+  const techResponse = await request(app)[endpoint.method](endpoint.path).set('Authorization', `Bearer ${tokens.technician}`);
+
+
+  expect([403, 404]).toContain(techResponse.status);
+
+  // Admin should be allowed
+  const adminResponse = await request(app)[endpoint.method](endpoint.path).set('Authorization', `Bearer ${tokens.admin}`);
+
         expect(adminResponse.status).not.toBe(403);
       }
     });
