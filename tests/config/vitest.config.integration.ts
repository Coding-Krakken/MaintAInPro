/// <reference types="vitest" />
<<<<<<< HEAD
import { defineConfig } from 'vite'
import react from '@vitejs/plugin-react'
import tsconfigPaths from 'vite-tsconfig-paths'
import path from 'path'
=======
import { defineConfig } from 'vite';
import react from '@vitejs/plugin-react';
import path from 'path';
>>>>>>> 5269f9fa

export default defineConfig({
  plugins: [react(), tsconfigPaths()],
  test: {
    globals: true,
    environment: 'node',
    setupFiles: ['./tests/setup.integration.ts'],
    include: ['**/*.integration.{test,spec}.{js,mjs,cjs,ts,mts,cts,jsx,tsx}'],
    exclude: [
      'tests/e2e/**',
      'tests/performance/**',
      'tests/accessibility/**',
      'node_modules/**',
      'dist/**',
    ],
    coverage: {
      provider: 'v8',
      reporter: ['text', 'json', 'html'],
      exclude: [
        'coverage/**',
        'dist/**',
        'tests/**',
        '**/*.d.ts',
        '**/*.config.{js,ts}',
        '**/node_modules/**',
      ],
      thresholds: {
        global: {
          branches: 75,
          functions: 75,
          lines: 80,
          statements: 80,
        },
      },
    },
  },
  resolve: {
    alias: {
      '@': path.resolve(__dirname, '../../client/src'),
      '@server': path.resolve(__dirname, '../../server'),
      '@shared': path.resolve(__dirname, '../../shared'),
    },
  },
});<|MERGE_RESOLUTION|>--- conflicted
+++ resolved
@@ -1,14 +1,9 @@
 /// <reference types="vitest" />
-<<<<<<< HEAD
 import { defineConfig } from 'vite'
 import react from '@vitejs/plugin-react'
 import tsconfigPaths from 'vite-tsconfig-paths'
 import path from 'path'
-=======
-import { defineConfig } from 'vite';
-import react from '@vitejs/plugin-react';
-import path from 'path';
->>>>>>> 5269f9fa
+
 
 export default defineConfig({
   plugins: [react(), tsconfigPaths()],
