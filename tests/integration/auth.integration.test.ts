--- conflicted
+++ resolved
@@ -1,19 +1,10 @@
-<<<<<<< HEAD
 import { describe, it, expect, beforeEach, afterEach, vi } from 'vitest'
 import request from 'supertest'
 import express from 'express'
-=======
-import { describe, it, expect, beforeEach, afterEach, vi } from 'vitest';
-import request from 'supertest';
-import express from 'express';
-import { createApp } from '../../server/index';
-import { MemoryStorage } from '../../server/storage';
-import bcrypt from 'bcryptjs';
->>>>>>> 5269f9fa
+
 
 // Simplified authentication integration tests - testing API structure
 describe('Authentication Integration Tests', () => {
-<<<<<<< HEAD
   let testApp: express.Application
 
   beforeEach(async () => {
@@ -79,15 +70,6 @@
       })
     })
   })
-=======
-  let app: express.Application;
-  let storage: MemoryStorage;
-
-  beforeEach(async () => {
-    storage = new MemoryStorage();
-    app = await createApp(storage);
-  });
->>>>>>> 5269f9fa
 
   afterEach(() => {
     vi.clearAllMocks();
@@ -99,7 +81,6 @@
         email: 'test@example.com',
         password: 'SecurePassword123!',
         name: 'Test User',
-<<<<<<< HEAD
         role: 'technician'
       }
 
@@ -107,13 +88,6 @@
         .post('/api/auth/register')
         .send(userData)
         .expect(201)
-=======
-        role: 'technician',
-        warehouse_id: 'warehouse-1',
-      };
-
-      const response = await request(app).post('/api/auth/register').send(userData).expect(201);
->>>>>>> 5269f9fa
 
       expect(response.body).toHaveProperty('token');
       expect(response.body).toHaveProperty('user');
@@ -122,7 +96,6 @@
       expect(response.body.user).not.toHaveProperty('password');
     });
 
-<<<<<<< HEAD
     it('should reject registration with missing fields', async () => {
       const userData = { email: 'test@example.com' }
 
@@ -134,54 +107,11 @@
       expect(response.body).toHaveProperty('error')
       expect(response.body.error).toBe('Missing required fields')
     })
-=======
-    it('should reject registration with duplicate email', async () => {
-      const userData = {
-        email: 'duplicate@example.com',
-        password: 'SecurePassword123!',
-        name: 'First User',
-        role: 'technician',
-        warehouse_id: 'warehouse-1',
-      };
-
-      // First registration
-      await request(app).post('/api/auth/register').send(userData).expect(201);
-
-      // Duplicate registration
-      const duplicateUserData = {
-        ...userData,
-        name: 'Second User',
-      };
-
-      const response = await request(app)
-        .post('/api/auth/register')
-        .send(duplicateUserData)
-        .expect(400);
-
-      expect(response.body).toHaveProperty('message');
-      expect(response.body.message).toContain('already exists');
-    });
-
-    it('should reject registration with invalid email', async () => {
-      const userData = {
-        email: 'invalid-email',
-        password: 'SecurePassword123!',
-        name: 'Test User',
-        role: 'technician',
-        warehouse_id: 'warehouse-1',
-      };
-
-      const response = await request(app).post('/api/auth/register').send(userData).expect(400);
-
-      expect(response.body).toHaveProperty('message');
-    });
->>>>>>> 5269f9fa
 
     it('should reject registration with weak password', async () => {
       const userData = {
         email: 'test@example.com',
         password: '123',
-<<<<<<< HEAD
         name: 'Test User'
       }
 
@@ -196,61 +126,12 @@
   })
 
   describe('POST /api/auth/login', () => {
-=======
-        name: 'Test User',
-        role: 'technician',
-        warehouse_id: 'warehouse-1',
-      };
-
-      const response = await request(app).post('/api/auth/register').send(userData).expect(400);
-
-      expect(response.body).toHaveProperty('message');
-    });
-
-    it('should hash password before storing', async () => {
-      const userData = {
-        email: 'test@example.com',
-        password: 'SecurePassword123!',
-        name: 'Test User',
-        role: 'technician',
-        warehouse_id: 'warehouse-1',
-      };
-
-      await request(app).post('/api/auth/register').send(userData).expect(201);
-
-      const users = await storage.users.getAll();
-      const user = users.find(u => u.email === userData.email);
-
-      expect(user).toBeDefined();
-      expect(user!.password).not.toBe(userData.password);
-      expect(user!.password.length).toBeGreaterThan(50); // Bcrypt hash length
-    });
-  });
-
-  describe('POST /api/auth/login', () => {
-    beforeEach(async () => {
-      // Create a test user
-      const hashedPassword = await bcrypt.hash('SecurePassword123!', 10);
-      await storage.users.create({
-        id: 'user-1',
-        email: 'test@example.com',
-        password: hashedPassword,
-        name: 'Test User',
-        role: 'technician',
-        warehouse_id: 'warehouse-1',
-        created_at: new Date(),
-        last_login: null,
-      });
-    });
-
->>>>>>> 5269f9fa
     it('should login with valid credentials', async () => {
       const credentials = {
         email: 'test@example.com',
         password: 'SecurePassword123!',
       };
 
-<<<<<<< HEAD
       const response = await request(testApp)
         .post('/api/auth/login')
         .send(credentials)
@@ -275,32 +156,10 @@
       expect(response.body).toHaveProperty('error')
       expect(response.body.error).toBe('Invalid credentials')
     })
-=======
-      const response = await request(app).post('/api/auth/login').send(loginData).expect(200);
-
-      expect(response.body).toHaveProperty('token');
-      expect(response.body).toHaveProperty('user');
-      expect(response.body.user.email).toBe(loginData.email);
-      expect(response.body.user).not.toHaveProperty('password');
-    });
-
-    it('should reject login with invalid email', async () => {
-      const loginData = {
-        email: 'nonexistent@example.com',
-        password: 'SecurePassword123!',
-      };
-
-      const response = await request(app).post('/api/auth/login').send(loginData).expect(401);
-
-      expect(response.body).toHaveProperty('message');
-      expect(response.body.message).toContain('Invalid credentials');
-    });
->>>>>>> 5269f9fa
 
     it('should reject login with invalid password', async () => {
       const credentials = {
         email: 'test@example.com',
-<<<<<<< HEAD
         password: 'wrongpassword'
       }
 
@@ -315,114 +174,9 @@
   })
 
   describe('GET /api/auth/me', () => {
-=======
-        password: 'WrongPassword!',
-      };
-
-      const response = await request(app).post('/api/auth/login').send(loginData).expect(401);
-
-      expect(response.body).toHaveProperty('message');
-      expect(response.body.message).toContain('Invalid credentials');
-    });
-
-    it('should update last_login timestamp', async () => {
-      const loginData = {
-        email: 'test@example.com',
-        password: 'SecurePassword123!',
-      };
-
-      await request(app).post('/api/auth/login').send(loginData).expect(200);
-
-      const users = await storage.users.getAll();
-      const user = users.find(u => u.email === loginData.email);
-
-      expect(user?.last_login).toBeInstanceOf(Date);
-    });
-  });
-
-  describe('POST /api/auth/logout', () => {
-    let authToken: string;
-
-    beforeEach(async () => {
-      // Create and login a user
-      const hashedPassword = await bcrypt.hash('SecurePassword123!', 10);
-      await storage.users.create({
-        id: 'user-1',
-        email: 'test@example.com',
-        password: hashedPassword,
-        name: 'Test User',
-        role: 'technician',
-        warehouse_id: 'warehouse-1',
-        created_at: new Date(),
-        last_login: null,
-      });
-
-      const loginResponse = await request(app).post('/api/auth/login').send({
-        email: 'test@example.com',
-        password: 'SecurePassword123!',
-      });
-
-      authToken = loginResponse.body.token;
-    });
-
-    it('should logout successfully with valid token', async () => {
-      const response = await request(app)
-        .post('/api/auth/logout')
-        .set('Authorization', `Bearer ${authToken}`)
-        .expect(200);
-
-      expect(response.body).toHaveProperty('message');
-      expect(response.body.message).toContain('logged out');
-    });
-
-    it('should reject logout without token', async () => {
-      const response = await request(app).post('/api/auth/logout').expect(401);
-
-      expect(response.body).toHaveProperty('message');
-      expect(response.body.message).toContain('No token provided');
-    });
-
-    it('should reject logout with invalid token', async () => {
-      const response = await request(app)
-        .post('/api/auth/logout')
-        .set('Authorization', 'Bearer invalid-token')
-        .expect(401);
-
-      expect(response.body).toHaveProperty('message');
-      expect(response.body.message).toContain('Invalid token');
-    });
-  });
-
-  describe('GET /api/auth/me', () => {
-    let authToken: string;
-
-    beforeEach(async () => {
-      // Create and login a user
-      const hashedPassword = await bcrypt.hash('SecurePassword123!', 10);
-      await storage.users.create({
-        id: 'user-1',
-        email: 'test@example.com',
-        password: hashedPassword,
-        name: 'Test User',
-        role: 'technician',
-        warehouse_id: 'warehouse-1',
-        created_at: new Date(),
-        last_login: null,
-      });
-
-      const loginResponse = await request(app).post('/api/auth/login').send({
-        email: 'test@example.com',
-        password: 'SecurePassword123!',
-      });
-
-      authToken = loginResponse.body.token;
-    });
-
->>>>>>> 5269f9fa
     it('should return current user with valid token', async () => {
       const response = await request(testApp)
         .get('/api/auth/me')
-<<<<<<< HEAD
         .set('Authorization', 'Bearer valid-token')
         .expect(200)
 
@@ -440,23 +194,6 @@
       expect(response.body).toHaveProperty('error')
       expect(response.body.error).toBe('Authentication required')
     })
-=======
-        .set('Authorization', `Bearer ${authToken}`)
-        .expect(200);
-
-      expect(response.body).toHaveProperty('email', 'test@example.com');
-      expect(response.body).toHaveProperty('name', 'Test User');
-      expect(response.body).toHaveProperty('role', 'technician');
-      expect(response.body).not.toHaveProperty('password');
-    });
-
-    it('should reject request without token', async () => {
-      const response = await request(app).get('/api/auth/me').expect(401);
-
-      expect(response.body).toHaveProperty('message');
-      expect(response.body.message).toContain('No token provided');
-    });
->>>>>>> 5269f9fa
 
     it('should reject request with invalid token', async () => {
       const response = await request(testApp)
@@ -464,157 +201,8 @@
         .set('Authorization', 'Bearer invalid-token')
         .expect(401);
 
-<<<<<<< HEAD
       expect(response.body).toHaveProperty('error')
       expect(response.body.error).toBe('Invalid token')
     })
   })
-})
-=======
-      expect(response.body).toHaveProperty('message');
-      expect(response.body.message).toContain('Invalid token');
-    });
-  });
-
-  describe('PUT /api/auth/profile', () => {
-    let authToken: string;
-
-    beforeEach(async () => {
-      // Create and login a user
-      const hashedPassword = await bcrypt.hash('SecurePassword123!', 10);
-      await storage.users.create({
-        id: 'user-1',
-        email: 'test@example.com',
-        password: hashedPassword,
-        name: 'Test User',
-        role: 'technician',
-        warehouse_id: 'warehouse-1',
-        created_at: new Date(),
-        last_login: null,
-      });
-
-      const loginResponse = await request(app).post('/api/auth/login').send({
-        email: 'test@example.com',
-        password: 'SecurePassword123!',
-      });
-
-      authToken = loginResponse.body.token;
-    });
-
-    it('should update user profile successfully', async () => {
-      const updateData = {
-        name: 'Updated Name',
-        phone: '+1234567890',
-      };
-
-      const response = await request(app)
-        .put('/api/auth/profile')
-        .set('Authorization', `Bearer ${authToken}`)
-        .send(updateData)
-        .expect(200);
-
-      expect(response.body).toHaveProperty('name', 'Updated Name');
-      expect(response.body).toHaveProperty('phone', '+1234567890');
-    });
-
-    it('should not allow email update through profile endpoint', async () => {
-      const updateData = {
-        email: 'newemail@example.com',
-        name: 'Updated Name',
-      };
-
-      const response = await request(app)
-        .put('/api/auth/profile')
-        .set('Authorization', `Bearer ${authToken}`)
-        .send(updateData)
-        .expect(200);
-
-      expect(response.body.email).toBe('test@example.com'); // Original email
-      expect(response.body.name).toBe('Updated Name');
-    });
-
-    it('should reject profile update without token', async () => {
-      const updateData = {
-        name: 'Updated Name',
-      };
-
-      const response = await request(app).put('/api/auth/profile').send(updateData).expect(401);
-
-      expect(response.body).toHaveProperty('message');
-    });
-  });
-
-  describe('POST /api/auth/change-password', () => {
-    let authToken: string;
-
-    beforeEach(async () => {
-      // Create and login a user
-      const hashedPassword = await bcrypt.hash('SecurePassword123!', 10);
-      await storage.users.create({
-        id: 'user-1',
-        email: 'test@example.com',
-        password: hashedPassword,
-        name: 'Test User',
-        role: 'technician',
-        warehouse_id: 'warehouse-1',
-        created_at: new Date(),
-        last_login: null,
-      });
-
-      const loginResponse = await request(app).post('/api/auth/login').send({
-        email: 'test@example.com',
-        password: 'SecurePassword123!',
-      });
-
-      authToken = loginResponse.body.token;
-    });
-
-    it('should change password with valid current password', async () => {
-      const passwordData = {
-        currentPassword: 'SecurePassword123!',
-        newPassword: 'NewSecurePassword456!',
-      };
-
-      const response = await request(app)
-        .post('/api/auth/change-password')
-        .set('Authorization', `Bearer ${authToken}`)
-        .send(passwordData)
-        .expect(200);
-
-      expect(response.body).toHaveProperty('message');
-      expect(response.body.message).toContain('Password updated');
-    });
-
-    it('should reject password change with invalid current password', async () => {
-      const passwordData = {
-        currentPassword: 'WrongPassword!',
-        newPassword: 'NewSecurePassword456!',
-      };
-
-      const response = await request(app)
-        .post('/api/auth/change-password')
-        .set('Authorization', `Bearer ${authToken}`)
-        .send(passwordData)
-        .expect(400);
-
-      expect(response.body).toHaveProperty('message');
-      expect(response.body.message).toContain('Invalid current password');
-    });
-
-    it('should reject weak new password', async () => {
-      const passwordData = {
-        currentPassword: 'SecurePassword123!',
-        newPassword: '123',
-      };
-
-      const response = await request(app)
-        .post('/api/auth/change-password')
-        .set('Authorization', `Bearer ${authToken}`)
-        .send(passwordData)
-        .expect(400);
-
-      expect(response.body).toHaveProperty('message');
-    });
-  });
-});
->>>>>>> 5269f9fa
+})