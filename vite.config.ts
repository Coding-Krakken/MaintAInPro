--- conflicted
+++ resolved
@@ -1,4 +1,3 @@
-<<<<<<< HEAD
 import { defineConfig } from "vite";
 import react from "@vitejs/plugin-react";
 import tsconfigPaths from 'vite-tsconfig-paths';
@@ -7,15 +6,6 @@
 export default defineConfig({
   plugins: [react(), tsconfigPaths()],
   base: "/",
-=======
-import { defineConfig } from 'vite';
-import react from '@vitejs/plugin-react';
-import path from 'path';
-
-export default defineConfig({
-  plugins: [react()],
-  base: '/',
->>>>>>> 5269f9fa
   resolve: {
     alias: {
       '@': path.resolve(import.meta.dirname, 'client', 'src'),
