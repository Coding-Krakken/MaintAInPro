import { Server as SocketIOServer } from 'socket.io';
import { Server as HTTPServer } from 'http';
import type { InsertNotification } from '../../shared/schema';
import { storage } from '../storage';

export interface NotificationService {
  initialize(_httpServer: HTTPServer): void;
  sendNotification(_notification: InsertNotification): Promise<void>;
<<<<<<< HEAD
  sendRealTimeUpdate<T = unknown>(_userId: string, _data: T): Promise<void>;
  broadcastToWarehouse<T = unknown>(_warehouseId: string, _data: T): Promise<void>;
  broadcastSystemAlert<T = unknown>(_data: T): Promise<void>;
=======
  sendRealTimeUpdate(_userId: string, _data: unknown): Promise<void>;
  broadcastToWarehouse(_warehouseId: string, _data: unknown): Promise<void>;
  broadcastSystemAlert(_data: unknown): Promise<void>;
>>>>>>> 511e68d1
}

class NotificationServiceImpl implements NotificationService {
  private io: SocketIOServer | null = null;
  private userSockets = new Map<string, Set<string>>(); // userId -> Set of socketIds
  private warehouseSockets = new Map<string, Set<string>>(); // warehouseId -> Set of socketIds

  initialize(httpServer: HTTPServer): void {
    try {
      // Only initialize socket.io in non-serverless environments
      if (process.env.NODE_ENV === 'development' || process.env.VERCEL !== '1') {
        this.io = new SocketIOServer(httpServer, {
          cors: {
            origin:
              process.env.NODE_ENV === 'production'
                ? [process.env.FRONTEND_URL, process.env.PRODUCTION_URL].filter(Boolean)
                : true,
            methods: ['GET', 'POST'],
            credentials: true,
          },
          transports: ['websocket', 'polling'],
          allowEIO3: true,
        });

        this.setupSocketHandlers();
        console.log('Real-time notification service initialized with WebSocket support');
      } else {
        console.log(
          'Real-time notification service initialized in serverless mode (WebSocket disabled)'
        );
      }
    } catch (error) {
      console.error('Failed to initialize notification service:', error);
      // Continue without WebSocket support
      console.log('Continuing without real-time notifications');
    }
  }

  private setupSocketHandlers(): void {
    if (!this.io) return;

    this.io.on('connection', socket => {
      console.log(`Socket connected: ${socket.id}`);

      // Handle user authentication
      socket.on('authenticate', (data: { userId: string; warehouseId: string }) => {
        try {
          const { userId, warehouseId } = data;

          // Store user mapping
          if (!this.userSockets.has(userId)) {
            this.userSockets.set(userId, new Set());
          }
          (this.userSockets.get(userId) ?? new Set()).add(socket.id);

          // Store warehouse mapping
          if (!this.warehouseSockets.has(warehouseId)) {
            this.warehouseSockets.set(warehouseId, new Set());
          }
          (this.warehouseSockets.get(warehouseId) ?? new Set()).add(socket.id);

          // Join user and warehouse rooms
          socket.join(`user:${userId}`);
          socket.join(`warehouse:${warehouseId}`);

          socket.emit('authenticated', { success: true });
          console.log(`User ${userId} authenticated on socket ${socket.id}`);
        } catch (_error) {
          console.error('Authentication _error:', _error);
          socket.emit('authentication_error', { _error: 'Invalid authentication data' });
        }
      });

      // Handle work order updates subscription
      socket.on('subscribe_work_orders', (warehouseId: string) => {
        socket.join(`work_orders:${warehouseId}`);
      });

      // Handle equipment updates subscription
      socket.on('subscribe_equipment', (warehouseId: string) => {
        socket.join(`equipment:${warehouseId}`);
      });

      // Handle PM updates subscription
      socket.on('subscribe_pm', (warehouseId: string) => {
        socket.join(`pm:${warehouseId}`);
      });

      // Handle inventory updates subscription
      socket.on('subscribe_inventory', (warehouseId: string) => {
        socket.join(`inventory:${warehouseId}`);
      });

      // Handle disconnection
      socket.on('disconnect', () => {
        console.log(`Socket disconnected: ${socket.id}`);
        this.cleanupSocket(socket.id);
      });

      // Handle errors
      socket.on('error', error => {
        console.error(`Socket error for ${socket.id}:`, error);
      });
    });
  }

  private cleanupSocket(socketId: string): void {
    // Remove from user mappings
    for (const [userId, sockets] of this.userSockets.entries()) {
      sockets.delete(socketId);
      if (sockets.size === 0) {
        this.userSockets.delete(userId);
      }
    }

    // Remove from warehouse mappings
    for (const [warehouseId, sockets] of this.warehouseSockets.entries()) {
      sockets.delete(socketId);
      if (sockets.size === 0) {
        this.warehouseSockets.delete(warehouseId);
      }
    }
  }

<<<<<<< HEAD
  async sendNotification(notificationData: InsertNotification): Promise<void> {
=======
  async sendNotification(notificationData: unknown): Promise<void> {
>>>>>>> 511e68d1
    try {
      if (!isInsertNotification(notificationData)) {
        throw new Error('Invalid notification data');
      }
      // Store notification in database
      const notification = await storage.createNotification(notificationData);

      // Send real-time notification if WebSocket is available
      if (this.io && notificationData.userId) {
        this.io.to(`user:${notificationData.userId}`).emit('notification', {
          type: 'notification',
          data: notification,
        });

        console.log(`Notification sent to user ${notificationData.userId} via WebSocket`);
      } else if (!this.io) {
        console.log(
          `Notification stored in database for user ${notificationData.userId} (WebSocket unavailable)`
        );
      }
    } catch (error) {
      console.error('Error sending notification:', error);
      throw error;
    }
// Type guard for InsertNotification
function isInsertNotification(data: unknown): data is InsertNotification {
  if (typeof data !== 'object' || data === null) return false;
  const obj = data as Record<string, unknown>;
  return (
    typeof obj.userId === 'string' &&
    typeof obj.type === 'string' &&
    typeof obj.title === 'string' &&
    typeof obj.message === 'string'
  );
}
  }
<<<<<<< HEAD
  async sendRealTimeUpdate<T = unknown>(userId: string, data: T): Promise<void> {
=======
  async sendRealTimeUpdate(userId: string, data: unknown): Promise<void> {
>>>>>>> 511e68d1
    if (!this.io) {
      console.log(`Real-time update skipped for user ${userId} (WebSocket unavailable)`);
      return;
    }

    this.io.to(`user:${userId}`).emit('real_time_update', {
      type: 'update',
      timestamp: new Date().toISOString(),
      data,
    });
  }

<<<<<<< HEAD
  async broadcastToWarehouse<T = unknown>(warehouseId: string, data: T): Promise<void> {
=======
  async broadcastToWarehouse(warehouseId: string, data: unknown): Promise<void> {
>>>>>>> 511e68d1
    if (!this.io) {
      console.log(`Warehouse broadcast skipped for ${warehouseId} (WebSocket unavailable)`);
      return;
    }

    this.io.to(`warehouse:${warehouseId}`).emit('warehouse_update', {
      type: 'warehouse_update',
      timestamp: new Date().toISOString(),
      warehouseId,
      data,
    });
  }

<<<<<<< HEAD
  async broadcastSystemAlert<T = unknown>(data: T): Promise<void> {
=======
  async broadcastSystemAlert(data: unknown): Promise<void> {
>>>>>>> 511e68d1
    if (!this.io) {
      console.log('System alert broadcast skipped (WebSocket unavailable)');
      return;
    }

    this.io.emit('system_alert', {
      type: 'system_alert',
      timestamp: new Date().toISOString(),
      data,
    });
  }

  // Helper methods for specific notification types
  async sendWorkOrderNotification(
    workOrderId: string,
    action: string,
    warehouseId: string
  ): Promise<void> {
    await this.broadcastToWarehouse(warehouseId, {
      type: 'work_order',
      action,
      workOrderId,
    });

    // Broadcast to specific room
    if (this.io) {
      this.io.to(`work_orders:${warehouseId}`).emit('work_order_update', {
        workOrderId,
        action,
        timestamp: new Date().toISOString(),
      });
    }
  }

  async sendEquipmentNotification(
    equipmentId: string,
    action: string,
    warehouseId: string
  ): Promise<void> {
    await this.broadcastToWarehouse(warehouseId, {
      type: 'equipment',
      action,
      equipmentId,
    });

    if (this.io) {
      this.io.to(`equipment:${warehouseId}`).emit('equipment_update', {
        equipmentId,
        action,
        timestamp: new Date().toISOString(),
      });
    }
  }

  async sendInventoryAlert(
    partId: string,
    action: string,
    warehouseId: string,
    stockLevel?: number
  ): Promise<void> {
    await this.broadcastToWarehouse(warehouseId, {
      type: 'inventory',
      action,
      partId,
      stockLevel,
    });

    if (this.io) {
      this.io.to(`inventory:${warehouseId}`).emit('inventory_update', {
        partId,
        action,
        stockLevel,
        timestamp: new Date().toISOString(),
      });
    }
  }

  async sendPMNotification(
    pmTemplateId: string,
    action: string,
    warehouseId: string
  ): Promise<void> {
    await this.broadcastToWarehouse(warehouseId, {
      type: 'pm',
      action,
      pmTemplateId,
    });

    if (this.io) {
      this.io.to(`pm:${warehouseId}`).emit('pm_update', {
        pmTemplateId,
        action,
        timestamp: new Date().toISOString(),
      });
    }
  }

  // Get connection statistics
  getConnectionStats(): {
    totalConnections: number;
    userConnections: number;
    warehouseConnections: number;
  } {
    return {
      totalConnections: this.io ? this.io.sockets.sockets.size : 0,
      userConnections: this.userSockets.size,
      warehouseConnections: this.warehouseSockets.size,
    };
  }

  // Check if user is online
  isUserOnline(userId: string): boolean {
    const userSockets = this.userSockets.get(userId);
    return userSockets ? userSockets.size > 0 : false;
  }

  // Get online users for warehouse
  getOnlineUsersForWarehouse(warehouseId: string): string[] {
    const onlineUsers: string[] = [];
    for (const [userId, sockets] of this.userSockets.entries()) {
      if (sockets.size > 0) {
        // Check if any of the user's sockets are in this warehouse
        for (const socketId of sockets) {
          const socket = this.io?.sockets.sockets.get(socketId);
          if (socket?.rooms.has(`warehouse:${warehouseId}`)) {
            onlineUsers.push(userId);
            break;
          }
        }
      }
    }
    return onlineUsers;
  }
}

// Create singleton instance
export const notificationService = new NotificationServiceImpl();<|MERGE_RESOLUTION|>--- conflicted
+++ resolved
@@ -6,15 +6,9 @@
 export interface NotificationService {
   initialize(_httpServer: HTTPServer): void;
   sendNotification(_notification: InsertNotification): Promise<void>;
-<<<<<<< HEAD
   sendRealTimeUpdate<T = unknown>(_userId: string, _data: T): Promise<void>;
   broadcastToWarehouse<T = unknown>(_warehouseId: string, _data: T): Promise<void>;
   broadcastSystemAlert<T = unknown>(_data: T): Promise<void>;
-=======
-  sendRealTimeUpdate(_userId: string, _data: unknown): Promise<void>;
-  broadcastToWarehouse(_warehouseId: string, _data: unknown): Promise<void>;
-  broadcastSystemAlert(_data: unknown): Promise<void>;
->>>>>>> 511e68d1
 }
 
 class NotificationServiceImpl implements NotificationService {
@@ -139,11 +133,7 @@
     }
   }
 
-<<<<<<< HEAD
   async sendNotification(notificationData: InsertNotification): Promise<void> {
-=======
-  async sendNotification(notificationData: unknown): Promise<void> {
->>>>>>> 511e68d1
     try {
       if (!isInsertNotification(notificationData)) {
         throw new Error('Invalid notification data');
@@ -180,11 +170,7 @@
   );
 }
   }
-<<<<<<< HEAD
   async sendRealTimeUpdate<T = unknown>(userId: string, data: T): Promise<void> {
-=======
-  async sendRealTimeUpdate(userId: string, data: unknown): Promise<void> {
->>>>>>> 511e68d1
     if (!this.io) {
       console.log(`Real-time update skipped for user ${userId} (WebSocket unavailable)`);
       return;
@@ -197,11 +183,7 @@
     });
   }
 
-<<<<<<< HEAD
   async broadcastToWarehouse<T = unknown>(warehouseId: string, data: T): Promise<void> {
-=======
-  async broadcastToWarehouse(warehouseId: string, data: unknown): Promise<void> {
->>>>>>> 511e68d1
     if (!this.io) {
       console.log(`Warehouse broadcast skipped for ${warehouseId} (WebSocket unavailable)`);
       return;
@@ -215,11 +197,7 @@
     });
   }
 
-<<<<<<< HEAD
   async broadcastSystemAlert<T = unknown>(data: T): Promise<void> {
-=======
-  async broadcastSystemAlert(data: unknown): Promise<void> {
->>>>>>> 511e68d1
     if (!this.io) {
       console.log('System alert broadcast skipped (WebSocket unavailable)');
       return;
