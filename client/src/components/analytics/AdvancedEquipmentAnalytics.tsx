--- conflicted
+++ resolved
@@ -4,7 +4,6 @@
 import { Badge } from '@/components/ui/badge';
 import { Progress } from '@/components/ui/progress';
 import { Tabs, TabsContent, TabsList, TabsTrigger } from '@/components/ui/tabs';
-<<<<<<< HEAD
 import { 
   Line, XAxis, YAxis, CartesianGrid, Tooltip, ResponsiveContainer,
   Bar, PieChart, Pie, Cell, ScatterChart, Scatter,
@@ -13,38 +12,6 @@
 import { 
   Activity, TrendingUp, TrendingDown, AlertTriangle, Clock, 
   Wrench, DollarSign, Zap, Target 
-=======
-import {
-  LineChart,
-  Line,
-  XAxis,
-  YAxis,
-  CartesianGrid,
-  Tooltip,
-  ResponsiveContainer,
-  BarChart,
-  Bar,
-  PieChart,
-  Pie,
-  Cell,
-  ScatterChart,
-  Scatter,
-  ComposedChart,
-  Area,
-  AreaChart,
-} from 'recharts';
-import {
-  Activity,
-  TrendingUp,
-  TrendingDown,
-  AlertTriangle,
-  Clock,
-  Wrench,
-  DollarSign,
-  Calendar,
-  Zap,
-  Target,
->>>>>>> 5269f9fa
 } from 'lucide-react';
 
 interface EquipmentMetrics {
