import React, { useState, useMemo } from 'react';
import { useQuery } from '@tanstack/react-query';
import { Card, CardContent, CardHeader, CardTitle } from '@/components/ui/card';
import { Badge } from '@/components/ui/badge';
<<<<<<< HEAD
import { Select, SelectContent, SelectItem, SelectTrigger, SelectValue } from '@/components/ui/select';
import { Progress } from '@/components/ui/progress';
import { Tabs, TabsContent, TabsList, TabsTrigger } from '@/components/ui/tabs';
import { 
  Clock, 
  AlertTriangle, 
  Activity,
  DollarSign
=======
import { Button } from '@/components/ui/button';
import {
  Select,
  SelectContent,
  SelectItem,
  SelectTrigger,
  SelectValue,
} from '@/components/ui/select';
import { Progress } from '@/components/ui/progress';
import { Tabs, TabsContent, TabsList, TabsTrigger } from '@/components/ui/tabs';
import {
  TrendingUp,
  TrendingDown,
  Clock,
  AlertTriangle,
  Activity,
  BarChart3,
  PieChart,
  Settings,
  Wrench,
  DollarSign,
  Calendar,
  Target,
  Zap,
>>>>>>> 5269f9fa
} from 'lucide-react';
import { formatDistanceToNow, parseISO, differenceInHours, differenceInDays } from 'date-fns';

interface Equipment {
  id: string;
  name: string;
  assetTag: string;
  model: string;
  manufacturer: string;
  status: string;
  criticality: string;
  location: string;
  category: string;
  installDate: string;
  createdAt: string;
}

interface WorkOrder {
  id: string;
  title: string;
  equipmentId: string;
  status: string;
  priority: string;
  type: string;
  createdAt: string;
  completedAt?: string;
  assignedTo?: string;
  totalCost?: number;
}

interface PerformanceMetrics {
  equipmentId: string;
  mtbf: number; // Mean Time Between Failures (hours)
  mttr: number; // Mean Time To Repair (hours)
  availability: number; // Percentage
  reliabilityScore: number; // 0-100
  maintenanceCost: number;
  downtime: number; // Total hours
  failureCount: number;
  totalWorkOrders: number;
  preventiveMaintenanceCompliance: number; // Percentage
  criticalIssuesCount: number;
  lastFailureDate?: string;
  nextPMDueDate?: string;
}

interface EquipmentPerformanceAnalyticsProps {
  equipmentId?: string;
  timeRange?: '7d' | '30d' | '90d' | '1y' | 'all';
}

const EquipmentPerformanceAnalytics: React.FC<EquipmentPerformanceAnalyticsProps> = ({
  equipmentId,
  timeRange = '30d',
}) => {
  const [selectedEquipment, setSelectedEquipment] = useState<string>(equipmentId || 'all');
  const [selectedTimeRange, setSelectedTimeRange] = useState(timeRange);
<<<<<<< HEAD
  const [_selectedMetric, _setSelectedMetric] = useState<'mtbf' | 'mttr' | 'availability' | 'cost'>('availability');
=======
  const [selectedMetric, setSelectedMetric] = useState<'mtbf' | 'mttr' | 'availability' | 'cost'>(
    'availability'
  );
>>>>>>> 5269f9fa

  // Fetch equipment list
  const { data: equipment = [] } = useQuery({
    queryKey: ['equipment', 'analytics'],
    queryFn: async () => {
      const response = await fetch('/api/equipment');
      if (!response.ok) throw new Error('Failed to fetch equipment');
      return (await response.json()) as Equipment[];
    },
  });

  // Fetch work orders for analytics
  const { data: workOrders = [] } = useQuery({
    queryKey: ['work-orders', 'analytics', selectedTimeRange],
    queryFn: async () => {
      const params = new URLSearchParams();
      if (selectedTimeRange !== 'all') {
        const days =
          selectedTimeRange === '7d'
            ? 7
            : selectedTimeRange === '30d'
              ? 30
              : selectedTimeRange === '90d'
                ? 90
                : 365;
        const startDate = new Date();
        startDate.setDate(startDate.getDate() - days);
        params.append('startDate', startDate.toISOString());
      }

      const response = await fetch(`/api/work-orders?${params}`);
      if (!response.ok) throw new Error('Failed to fetch work orders');
      return (await response.json()) as WorkOrder[];
    },
  });

  // Calculate performance metrics
  const performanceMetrics = useMemo(() => {
    const metrics: PerformanceMetrics[] = [];

    const equipmentList =
      selectedEquipment === 'all' ? equipment : equipment.filter(eq => eq.id === selectedEquipment);

    for (const eq of equipmentList) {
      const equipmentWorkOrders = workOrders.filter(wo => wo.equipmentId === eq.id);

      // Calculate MTBF (Mean Time Between Failures)
      const failures = equipmentWorkOrders.filter(
        wo => wo.type === 'corrective' && wo.status === 'completed'
      );
      const mtbf =
        failures.length > 1
          ? differenceInHours(
              parseISO(failures[failures.length - 1].createdAt),
              parseISO(failures[0].createdAt)
            ) /
            (failures.length - 1)
          : 8760; // Default to 1 year if no failures

      // Calculate MTTR (Mean Time To Repair)
      const completedWorkOrders = equipmentWorkOrders.filter(wo => wo.completedAt);
      const totalRepairTime = completedWorkOrders.reduce((sum, wo) => {
        if (wo.completedAt) {
          return sum + differenceInHours(parseISO(wo.completedAt), parseISO(wo.createdAt));
        }
        return sum;
      }, 0);
      const mttr =
        completedWorkOrders.length > 0 ? totalRepairTime / completedWorkOrders.length : 0;

      // Calculate Availability
      const totalDowntime = completedWorkOrders.reduce((sum, wo) => {
        if (wo.type === 'corrective' && wo.completedAt) {
          return sum + differenceInHours(parseISO(wo.completedAt), parseISO(wo.createdAt));
        }
        return sum;
      }, 0);

      const operatingHours = differenceInHours(
        new Date(),
        parseISO(eq.installDate || eq.createdAt)
      );
      const availability =
        operatingHours > 0 ? ((operatingHours - totalDowntime) / operatingHours) * 100 : 100;

      // Calculate Reliability Score (combination of multiple factors)
      const ageInDays = differenceInDays(new Date(), parseISO(eq.installDate || eq.createdAt));
      const failureRate = failures.length / Math.max(ageInDays / 365, 1); // failures per year
      const reliabilityScore = Math.max(
        0,
        Math.min(100, 100 - failureRate * 10 - (100 - availability) / 2)
      );

      // Calculate maintenance cost
      const maintenanceCost = equipmentWorkOrders.reduce((sum, wo) => sum + (wo.totalCost || 0), 0);

      // PM Compliance
      const pmWorkOrders = equipmentWorkOrders.filter(wo => wo.type === 'preventive');
      const expectedPMs = Math.max(1, Math.floor(ageInDays / 30)); // Assume monthly PMs
      const pmCompliance = Math.min(100, (pmWorkOrders.length / expectedPMs) * 100);

      // Critical issues
      const criticalIssues = equipmentWorkOrders.filter(
        wo => wo.priority === 'urgent' || wo.priority === 'emergency'
      );

      metrics.push({
        equipmentId: eq.id,
        mtbf,
        mttr,
        availability,
        reliabilityScore,
        maintenanceCost,
        downtime: totalDowntime,
        failureCount: failures.length,
        totalWorkOrders: equipmentWorkOrders.length,
        preventiveMaintenanceCompliance: pmCompliance,
        criticalIssuesCount: criticalIssues.length,
        lastFailureDate: failures.length > 0 ? failures[failures.length - 1].createdAt : undefined,
        nextPMDueDate: undefined, // Would be calculated from PM schedule
      });
    }

    return metrics;
  }, [equipment, workOrders, selectedEquipment]);

  // Aggregate metrics for overview
  const aggregateMetrics = useMemo(() => {
    if (performanceMetrics.length === 0) return null;

    const totalEquipment = performanceMetrics.length;
    const avgAvailability =
      performanceMetrics.reduce((sum, m) => sum + m.availability, 0) / totalEquipment;
    const avgMTBF = performanceMetrics.reduce((sum, m) => sum + m.mtbf, 0) / totalEquipment;
    const avgMTTR = performanceMetrics.reduce((sum, m) => sum + m.mttr, 0) / totalEquipment;
    const totalCost = performanceMetrics.reduce((sum, m) => sum + m.maintenanceCost, 0);
    const totalDowntime = performanceMetrics.reduce((sum, m) => sum + m.downtime, 0);
    const avgReliability =
      performanceMetrics.reduce((sum, m) => sum + m.reliabilityScore, 0) / totalEquipment;
    const criticalEquipment = performanceMetrics.filter(m => m.reliabilityScore < 70).length;

    return {
      totalEquipment,
      avgAvailability,
      avgMTBF,
      avgMTTR,
      totalCost,
      totalDowntime,
      avgReliability,
      criticalEquipment,
    };
  }, [performanceMetrics]);

  const getAvailabilityColor = (availability: number) => {
    if (availability >= 95) return 'text-green-600';
    if (availability >= 90) return 'text-yellow-600';
    return 'text-red-600';
  };

  const getReliabilityBadge = (score: number) => {
    if (score >= 90) return <Badge className='bg-green-100 text-green-800'>Excellent</Badge>;
    if (score >= 80) return <Badge className='bg-blue-100 text-blue-800'>Good</Badge>;
    if (score >= 70) return <Badge className='bg-yellow-100 text-yellow-800'>Fair</Badge>;
    return <Badge className='bg-red-100 text-red-800'>Poor</Badge>;
  };

  return (
    <div className='space-y-6'>
      {/* Controls */}
      <div className='flex flex-col sm:flex-row gap-4 items-start sm:items-center justify-between'>
        <h2 className='text-2xl font-bold'>Equipment Performance Analytics</h2>
        <div className='flex gap-2'>
          <Select value={selectedEquipment} onValueChange={setSelectedEquipment}>
            <SelectTrigger className='w-48'>
              <SelectValue placeholder='Select equipment' />
            </SelectTrigger>
            <SelectContent>
              <SelectItem value='all'>All Equipment</SelectItem>
              {equipment.map(eq => (
                <SelectItem key={eq.id} value={eq.id}>
                  {eq.name} ({eq.assetTag})
                </SelectItem>
              ))}
            </SelectContent>
          </Select>

          <Select
            value={selectedTimeRange}
            onValueChange={value => setSelectedTimeRange(value as typeof selectedTimeRange)}
          >
            <SelectTrigger className='w-32'>
              <SelectValue />
            </SelectTrigger>
            <SelectContent>
              <SelectItem value='7d'>7 Days</SelectItem>
              <SelectItem value='30d'>30 Days</SelectItem>
              <SelectItem value='90d'>90 Days</SelectItem>
              <SelectItem value='1y'>1 Year</SelectItem>
              <SelectItem value='all'>All Time</SelectItem>
            </SelectContent>
          </Select>
        </div>
      </div>

      {/* Aggregate Overview */}
      {aggregateMetrics && (
        <div className='grid grid-cols-1 md:grid-cols-2 lg:grid-cols-4 gap-4'>
          <Card>
            <CardHeader className='flex flex-row items-center justify-between space-y-0 pb-2'>
              <CardTitle className='text-sm font-medium'>Average Availability</CardTitle>
              <Activity className='h-4 w-4 text-muted-foreground' />
            </CardHeader>
            <CardContent>
              <div
                className={`text-2xl font-bold ${getAvailabilityColor(aggregateMetrics.avgAvailability)}`}
              >
                {aggregateMetrics.avgAvailability.toFixed(1)}%
              </div>
              <p className='text-xs text-muted-foreground'>
                Across {aggregateMetrics.totalEquipment} equipment
              </p>
            </CardContent>
          </Card>

          <Card>
            <CardHeader className='flex flex-row items-center justify-between space-y-0 pb-2'>
              <CardTitle className='text-sm font-medium'>Average MTBF</CardTitle>
              <Clock className='h-4 w-4 text-muted-foreground' />
            </CardHeader>
            <CardContent>
              <div className='text-2xl font-bold text-blue-600'>
                {Math.round(aggregateMetrics.avgMTBF)}h
              </div>
              <p className='text-xs text-muted-foreground'>Mean time between failures</p>
            </CardContent>
          </Card>

          <Card>
            <CardHeader className='flex flex-row items-center justify-between space-y-0 pb-2'>
              <CardTitle className='text-sm font-medium'>Total Maintenance Cost</CardTitle>
              <DollarSign className='h-4 w-4 text-muted-foreground' />
            </CardHeader>
            <CardContent>
              <div className='text-2xl font-bold text-green-600'>
                ${aggregateMetrics.totalCost.toLocaleString()}
              </div>
              <p className='text-xs text-muted-foreground'>{selectedTimeRange} period</p>
            </CardContent>
          </Card>

          <Card>
            <CardHeader className='flex flex-row items-center justify-between space-y-0 pb-2'>
              <CardTitle className='text-sm font-medium'>Critical Equipment</CardTitle>
              <AlertTriangle className='h-4 w-4 text-muted-foreground' />
            </CardHeader>
            <CardContent>
              <div className='text-2xl font-bold text-red-600'>
                {aggregateMetrics.criticalEquipment}
              </div>
              <p className='text-xs text-muted-foreground'>Reliability score &lt; 70%</p>
            </CardContent>
          </Card>
        </div>
      )}

      {/* Detailed Analytics */}
      <Tabs defaultValue='overview' className='space-y-4'>
        <TabsList>
          <TabsTrigger value='overview'>Overview</TabsTrigger>
          <TabsTrigger value='reliability'>Reliability</TabsTrigger>
          <TabsTrigger value='maintenance'>Maintenance</TabsTrigger>
          <TabsTrigger value='costs'>Costs</TabsTrigger>
        </TabsList>

        <TabsContent value='overview' className='space-y-4'>
          <div className='grid grid-cols-1 lg:grid-cols-2 gap-6'>
            {performanceMetrics.map(metrics => {
              const eq = equipment.find(e => e.id === metrics.equipmentId);
              if (!eq) return null;

              return (
                <Card key={eq.id}>
                  <CardHeader>
                    <div className='flex items-center justify-between'>
                      <CardTitle className='text-lg'>{eq.name}</CardTitle>
                      {getReliabilityBadge(metrics.reliabilityScore)}
                    </div>
                    <p className='text-sm text-muted-foreground'>
                      {eq.assetTag} • {eq.manufacturer} {eq.model}
                    </p>
                  </CardHeader>
                  <CardContent className='space-y-4'>
                    {/* Availability */}
                    <div>
                      <div className='flex items-center justify-between mb-2'>
                        <span className='text-sm font-medium'>Availability</span>
                        <span className={`font-bold ${getAvailabilityColor(metrics.availability)}`}>
                          {metrics.availability.toFixed(1)}%
                        </span>
                      </div>
                      <Progress value={metrics.availability} className='h-2' />
                    </div>

                    {/* Key Metrics Grid */}
                    <div className='grid grid-cols-2 gap-4 text-sm'>
                      <div>
                        <div className='text-muted-foreground'>MTBF</div>
                        <div className='font-bold'>{Math.round(metrics.mtbf)}h</div>
                      </div>
                      <div>
                        <div className='text-muted-foreground'>MTTR</div>
                        <div className='font-bold'>{Math.round(metrics.mttr)}h</div>
                      </div>
                      <div>
                        <div className='text-muted-foreground'>Work Orders</div>
                        <div className='font-bold'>{metrics.totalWorkOrders}</div>
                      </div>
                      <div>
                        <div className='text-muted-foreground'>Failures</div>
                        <div className='font-bold text-red-600'>{metrics.failureCount}</div>
                      </div>
                    </div>

                    {/* PM Compliance */}
                    <div>
                      <div className='flex items-center justify-between mb-2'>
                        <span className='text-sm font-medium'>PM Compliance</span>
                        <span className='font-bold'>
                          {metrics.preventiveMaintenanceCompliance.toFixed(0)}%
                        </span>
                      </div>
                      <Progress value={metrics.preventiveMaintenanceCompliance} className='h-2' />
                    </div>

                    {/* Recent Activity */}
                    <div className='text-xs text-muted-foreground'>
                      {metrics.lastFailureDate && (
                        <div className='flex items-center space-x-1'>
                          <AlertTriangle className='w-3 h-3' />
                          <span>
                            Last failure: {formatDistanceToNow(parseISO(metrics.lastFailureDate))}{' '}
                            ago
                          </span>
                        </div>
                      )}
                    </div>
                  </CardContent>
                </Card>
              );
            })}
          </div>
        </TabsContent>

        <TabsContent value='reliability' className='space-y-4'>
          <Card>
            <CardHeader>
              <CardTitle>Reliability Analysis</CardTitle>
            </CardHeader>
            <CardContent>
              <div className='space-y-6'>
                {performanceMetrics.map(metrics => {
                  const eq = equipment.find(e => e.id === metrics.equipmentId);
                  if (!eq) return null;

                  return (
                    <div key={eq.id} className='border-b pb-4 last:border-b-0'>
                      <div className='flex items-center justify-between mb-3'>
                        <h4 className='font-medium'>{eq.name}</h4>
                        <div className='flex items-center space-x-2'>
                          <span className='text-2xl font-bold'>
                            {metrics.reliabilityScore.toFixed(0)}
                          </span>
                          {getReliabilityBadge(metrics.reliabilityScore)}
                        </div>
                      </div>

                      <div className='grid grid-cols-2 md:grid-cols-4 gap-4 text-sm'>
                        <div className='text-center p-3 bg-muted rounded'>
                          <div className='text-lg font-bold text-blue-600'>
                            {Math.round(metrics.mtbf)}h
                          </div>
                          <div className='text-muted-foreground'>MTBF</div>
                        </div>
                        <div className='text-center p-3 bg-muted rounded'>
                          <div className='text-lg font-bold text-orange-600'>
                            {Math.round(metrics.mttr)}h
                          </div>
                          <div className='text-muted-foreground'>MTTR</div>
                        </div>
                        <div className='text-center p-3 bg-muted rounded'>
                          <div className='text-lg font-bold text-green-600'>
                            {metrics.availability.toFixed(1)}%
                          </div>
                          <div className='text-muted-foreground'>Availability</div>
                        </div>
                        <div className='text-center p-3 bg-muted rounded'>
                          <div className='text-lg font-bold text-red-600'>
                            {metrics.failureCount}
                          </div>
                          <div className='text-muted-foreground'>Failures</div>
                        </div>
                      </div>
                    </div>
                  );
                })}
              </div>
            </CardContent>
          </Card>
        </TabsContent>

        <TabsContent value='maintenance' className='space-y-4'>
          <Card>
            <CardHeader>
              <CardTitle>Maintenance Performance</CardTitle>
            </CardHeader>
            <CardContent>
              <div className='space-y-6'>
                {performanceMetrics.map(metrics => {
                  const eq = equipment.find(e => e.id === metrics.equipmentId);
                  if (!eq) return null;

                  return (
                    <div key={eq.id} className='border-b pb-4 last:border-b-0'>
                      <div className='flex items-center justify-between mb-3'>
                        <h4 className='font-medium'>{eq.name}</h4>
                        <Badge variant='outline'>{metrics.totalWorkOrders} work orders</Badge>
                      </div>

                      <div className='space-y-3'>
                        <div>
                          <div className='flex items-center justify-between mb-1'>
                            <span className='text-sm'>PM Compliance</span>
                            <span className='font-medium'>
                              {metrics.preventiveMaintenanceCompliance.toFixed(0)}%
                            </span>
                          </div>
                          <Progress
                            value={metrics.preventiveMaintenanceCompliance}
                            className='h-2'
                          />
                        </div>

                        <div className='grid grid-cols-3 gap-4 text-sm'>
                          <div>
                            <div className='text-muted-foreground'>Total Downtime</div>
                            <div className='font-bold'>{Math.round(metrics.downtime)}h</div>
                          </div>
                          <div>
                            <div className='text-muted-foreground'>Critical Issues</div>
                            <div className='font-bold text-red-600'>
                              {metrics.criticalIssuesCount}
                            </div>
                          </div>
                          <div>
                            <div className='text-muted-foreground'>Avg Repair Time</div>
                            <div className='font-bold'>{Math.round(metrics.mttr)}h</div>
                          </div>
                        </div>
                      </div>
                    </div>
                  );
                })}
              </div>
            </CardContent>
          </Card>
        </TabsContent>

        <TabsContent value='costs' className='space-y-4'>
          <Card>
            <CardHeader>
              <CardTitle>Cost Analysis</CardTitle>
            </CardHeader>
            <CardContent>
              <div className='space-y-6'>
                {performanceMetrics.map(metrics => {
                  const eq = equipment.find(e => e.id === metrics.equipmentId);
                  if (!eq) return null;

                  const costPerWorkOrder =
                    metrics.totalWorkOrders > 0
                      ? metrics.maintenanceCost / metrics.totalWorkOrders
                      : 0;
                  const costPerHour =
                    metrics.downtime > 0 ? metrics.maintenanceCost / metrics.downtime : 0;

                  return (
                    <div key={eq.id} className='border-b pb-4 last:border-b-0'>
                      <div className='flex items-center justify-between mb-3'>
                        <h4 className='font-medium'>{eq.name}</h4>
                        <div className='text-2xl font-bold text-green-600'>
                          ${metrics.maintenanceCost.toLocaleString()}
                        </div>
                      </div>

                      <div className='grid grid-cols-2 md:grid-cols-3 gap-4 text-sm'>
                        <div className='text-center p-3 bg-muted rounded'>
                          <div className='text-lg font-bold'>${costPerWorkOrder.toFixed(0)}</div>
                          <div className='text-muted-foreground'>Cost per Work Order</div>
                        </div>
                        <div className='text-center p-3 bg-muted rounded'>
                          <div className='text-lg font-bold'>${costPerHour.toFixed(0)}</div>
                          <div className='text-muted-foreground'>Cost per Downtime Hour</div>
                        </div>
                        <div className='text-center p-3 bg-muted rounded'>
                          <div className='text-lg font-bold'>{metrics.totalWorkOrders}</div>
                          <div className='text-muted-foreground'>Total Work Orders</div>
                        </div>
                      </div>
                    </div>
                  );
                })}
              </div>
            </CardContent>
          </Card>
        </TabsContent>
      </Tabs>
    </div>
  );
};

export default EquipmentPerformanceAnalytics;<|MERGE_RESOLUTION|>--- conflicted
+++ resolved
@@ -2,7 +2,6 @@
 import { useQuery } from '@tanstack/react-query';
 import { Card, CardContent, CardHeader, CardTitle } from '@/components/ui/card';
 import { Badge } from '@/components/ui/badge';
-<<<<<<< HEAD
 import { Select, SelectContent, SelectItem, SelectTrigger, SelectValue } from '@/components/ui/select';
 import { Progress } from '@/components/ui/progress';
 import { Tabs, TabsContent, TabsList, TabsTrigger } from '@/components/ui/tabs';
@@ -11,32 +10,7 @@
   AlertTriangle, 
   Activity,
   DollarSign
-=======
-import { Button } from '@/components/ui/button';
-import {
-  Select,
-  SelectContent,
-  SelectItem,
-  SelectTrigger,
-  SelectValue,
-} from '@/components/ui/select';
-import { Progress } from '@/components/ui/progress';
-import { Tabs, TabsContent, TabsList, TabsTrigger } from '@/components/ui/tabs';
-import {
-  TrendingUp,
-  TrendingDown,
-  Clock,
-  AlertTriangle,
-  Activity,
-  BarChart3,
-  PieChart,
-  Settings,
-  Wrench,
-  DollarSign,
-  Calendar,
-  Target,
-  Zap,
->>>>>>> 5269f9fa
+
 } from 'lucide-react';
 import { formatDistanceToNow, parseISO, differenceInHours, differenceInDays } from 'date-fns';
 
@@ -94,13 +68,9 @@
 }) => {
   const [selectedEquipment, setSelectedEquipment] = useState<string>(equipmentId || 'all');
   const [selectedTimeRange, setSelectedTimeRange] = useState(timeRange);
-<<<<<<< HEAD
+
   const [_selectedMetric, _setSelectedMetric] = useState<'mtbf' | 'mttr' | 'availability' | 'cost'>('availability');
-=======
-  const [selectedMetric, setSelectedMetric] = useState<'mtbf' | 'mttr' | 'availability' | 'cost'>(
-    'availability'
-  );
->>>>>>> 5269f9fa
+
 
   // Fetch equipment list
   const { data: equipment = [] } = useQuery({
