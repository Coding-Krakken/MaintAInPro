--- conflicted
+++ resolved
@@ -6,7 +6,6 @@
 import { Button } from '@/components/ui/button';
 import { Alert, AlertDescription, AlertTitle } from '@/components/ui/alert';
 import { Progress } from '@/components/ui/progress';
-<<<<<<< HEAD
 import { 
   LineChart, Line, AreaChart, Area, XAxis, YAxis, 
   CartesianGrid, Tooltip, ResponsiveContainer, 
@@ -17,49 +16,7 @@
   Activity, TrendingUp, TrendingDown, AlertTriangle, 
   Clock, Users, Cpu, 
   HardDrive, Download, RefreshCw
-=======
-import {
-  LineChart,
-  Line,
-  AreaChart,
-  Area,
-  BarChart,
-  Bar,
-  XAxis,
-  YAxis,
-  CartesianGrid,
-  Tooltip,
-  ResponsiveContainer,
-  PieChart,
-  Pie,
-  Cell,
-  ComposedChart,
-  Scatter,
-  ScatterChart,
-  RadarChart,
-  PolarGrid,
-  PolarAngleAxis,
-  PolarRadiusAxis,
-  Radar,
-} from 'recharts';
-import {
-  Activity,
-  TrendingUp,
-  TrendingDown,
-  Zap,
-  AlertTriangle,
-  CheckCircle,
-  Clock,
-  DollarSign,
-  Users,
-  Database,
-  Cpu,
-  HardDrive,
-  Wifi,
-  BarChart3,
-  Download,
-  RefreshCw,
->>>>>>> 5269f9fa
+
 } from 'lucide-react';
 
 interface SystemMetrics {
